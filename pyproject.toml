--- conflicted
+++ resolved
@@ -1,10 +1,6 @@
 [tool.poetry]
 name = "swchp2pcom"
-<<<<<<< HEAD
-version = "0.3.0"
-=======
 version = "0.4.0"
->>>>>>> 8ace526c
 description = "A Python package for peer-to-peer communication for swarmchestrate entities"
 authors = [
     "Dr. József Kovács <jozsef.kovacs@sztaki.hun-ren.hu>",
